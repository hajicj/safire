--- conflicted
+++ resolved
@@ -1,23 +1,5 @@
 #!/usr/bin/env python
 # -*- coding: utf-8 -*-
-"""Builds a preprocessing pipeline from corpora. Serializes at the end and saves
-the pipeline object. See::
-
- dataset2corpus.py -h
-
-for help on individual options; especially -r and -n for data lookup, -i for
-loading an already-saved pipeline and -l for saving names.
-
-If you run this script with -r test, it will run itself on the default test
-data (useful if you are a developer - for debugging, until I add a unit test
-for the main() function...).
-
-No casts to dataset yet, this operates on corpora only. Also, the order of
-applied operation is fixed; a more general pipeline-building apparatus is
-scheduled for later.
-"""
-
-
 import cPickle
 import os
 import argparse
@@ -47,23 +29,6 @@
     NormalizationTransform, CappedNormalizationTransform
 
 
-<<<<<<< HEAD
-=======
-description="""
-!!!IGNORE THIS DESCRIPTION!!!
-
-Given a vtlist, serializes the dataset using gensim.corpora.MmCorpus.serialize
-and saves the VTextCorpus used for reading the vtlist.
-
-Usage:
-
-   dataset2corpus -l dataset.vtlist -r path/to/dataset/root [-s] [-g]
-                  -o dataset.mmcorp -c dataset.vtcorp
-
-The difference between the -o and -c option is that -o serializes the
-data themselves, while -c exports the corpus object around the data.
-"""
->>>>>>> da0c9594
 #logging.basicConfig(format='%(asctime)s : %(levelname)s : %(message)s', level=logging.INFO)
 logger = logging.getLogger(__name__)
 
